# Node Disks

An abstraction for local/remote disks for node inspired by The League of Extraordinary Packages's
FlySystem.

## Prerequisites

-   Node >= 10.10 (requires support for `withFileTypes` in `fs.readdir`)

## Getting Started

Install the package in your project:

```
yarn add @carimus/node-disks
```

Or if you're using `npm`:

```
npm install --save @carimus/node-disks
```

## Usage

There's two way to utilize the abstract disk implementations that this library supports.

### Option A: Use Disks Directly

You can create new instances of any of the exported `*Disk` classes directly and use their
available `Disk` methods to perform operations.

For example (in typescript):

```typescript
import { Disk, LocalDisk, S3Disk } from '@carimus/node-disks';

const foo: Disk = new LocalDisk({ root: '/tmp' });
const bar: Disk = new S3Disk({ bucket: 'test' });

// Wrap everything in a self-executing async function.
(async () => {
    // Write a file to the foo disk
    await foo.write('foo.txt', 'This is a foo file');

    // Stream the file from the foo disk to the bar disk as bar.txt
    const fooReadStream = await foo.createReadStream('foo.txt');
    const barWriteStream = await bar.createWriteStream('bar.txt');

<<<<<<< HEAD
    // Initiate the piping and wait for it to finish
    fooReadStream.pipe(barWriteStream);
    await new Promise((resolve, reject) => {
        barWriteStream.on('end', () => resolve('end'));
        barWriteStream.on('finish', () => resolve('finish'));
        barWriteStream.on('error', (error) => reject(error));
    });
=======
Additionally the following customization steps are optional but recommended:

1. Delete the `docs/` directory. The developer looking for more information should find their way
   here.

Then just commit those customizations and push the code up to the project repo:
>>>>>>> 9cb0feb6

    // Get a listing of the bar disk contents and store it on the foo disk.
    const s3Listing = await bar.list();
    await foo.write('s3listing.json', JSON.stringify(s3Listing, null, 2));
})();
```

### Option B: Use a Disk Manager

`node-disks` also ships with a `DiskManager` that you can provide a single, declarative
configuration up front and then load disks by name from that config.

For example, considering the two disks in **Option A** below, we could have instead
done:

```typescript
import { DiskManager, Disk } from '@carimus/node-disks';

const diskManager = new DiskManager({
    default: 'foo',
    foo: {
        driver: 'local',
        root: '/tmp',
    },
    bar: {
        driver: 's3',
        bucket: 'test',
    },
    baz: 'bar', // You can alias disks as well! `default` above is an alias.
});

const foo: Disk = diskManager.getDisk('foo');
const bar: Disk = diskManager.getDisk('bar');

// Use `foo` and `bar` not worrying about their implementation like in Option A.
```

## Supported Drivers

### Memory

**Driver name:** `'memory'`

**`Disk` class:** `MemoryDisk`

An in-memory disk whose contents will be forgotten when the node process ends.

**Warning:** Currently this driver uses a global in-memory disk. Multiple instances using this
driver will share the same in-memory filesystem. This is on the roadmap to be fixed by allowing
a `root` option to be specified just like with the local disk. Additionally there is the possibility
to add a `MemoryVolumeDisk` that uses [`memfs`](https://github.com/streamich/memfs)'s `Volume` which
gives each instance its own in memory filesystem isolated from all others.

#### Optoins

Takes no options.

### Local

**Driver name:** `'local'`

**`Disk` class:** `LocalDisk`

A disk that uses the local filesystem.

#### Options:

| Name   | Type   | Description                                                                                         |
| ------ | ------ | --------------------------------------------------------------------------------------------------- |
| `root` | string | Required; The absolute path to thee directory where files should be stored on the local filesystem. |

### S3

**Driver name:** `'s3'`

**`Disk` class:** `S3Disk`

A disk that uses a remote AWS S3 bucket.

#### Options:

| Name           | Type   | Description                                                                                                               |
| -------------- | ------ | ------------------------------------------------------------------------------------------------------------------------- |
| `bucket`       | string | Required; The S3 bucket to use.                                                                                           |
| `root`         | string | Optional; The prefix to use for storing objects in the bucket. Defaults to the root                                       |
| `pagingLimit`  | number | Optional; Num of max results to fetch when paging through an S3 `listObjectsV2` call. Defaults to `1000`, the max.        |
| `expires`      | number | Optional; Number of seconds from time of upload to set `Expires` and `Cache-Control` for `putObject` calls.               |
| `putParams`    | object | Optional; Additional params to merge into all `putObject` calls                                                           |
| `clientConfig` | object | Optional; Options to pass to the `AWS.S3` client constructor. Can be used to pass credentials if not using env variables. |

## API

### `Disk`

More detailed docs are TODO. [Check out the source](./src/lib/Disk.ts)
for inline documentation and types.

Important public methods:

-   `async read(path: string): Promise<Buffer>` to read a file into memory
-   `async createReadStream(path: string): Promise<Readable>` to obtain a readable stream to a file
-   `async write(path: string, contents: Buffer): Promise<void>` to write to a file
-   `async createReadStream(path: string): Promise<Writable>` to obtain a writable stream to a file
-   `async list(path: string): Promise<DiskListingObject[]>` to obtain a list of objects in a
    directory on the disk.

### `DiskManager`

More detailed docs are TODO. [Check out the source](./src/lib/DiskManager.ts)
for inline documentation and types.

-   `constructor(config: DiskManagerConfig)` create the disk manager with a map of disk names to
    their configuration object containing at least a `driver` property and then additionally
    whatever required config options that specific driver needs. Or a string, which is treated as
    an alias for another disk.
-   `async geDisk(name: string, options: DiskManagerOptions): Disk` to get a disk by name (allowing
    for aliases in config).

## TODO

<<<<<<< HEAD
-   [ ] Tests
-   [ ] Document the `Disk` API
-   [ ] Document the `DiskManager` API
-   [ ] Don't rely on `fs.readdir`'s `withFileTypes` so as to support all node 10 versions
-   [ ] Write a `MemoryVolumeDisk` driver
-   [ ] Fix the `MemoryDisk` driver to accept and honor `root` like the `LocalDisk` does.
=======
TODO

## Development

This project is based on the `carimus-node-ts-package-template`. Check out the
[README and docs there](https://bitbucket.org/Carimus/carimus-node-ts-package-template/src/master/README.md)
for more up to date information on the development process and tools available.
>>>>>>> 9cb0feb6
<|MERGE_RESOLUTION|>--- conflicted
+++ resolved
@@ -47,7 +47,6 @@
     const fooReadStream = await foo.createReadStream('foo.txt');
     const barWriteStream = await bar.createWriteStream('bar.txt');
 
-<<<<<<< HEAD
     // Initiate the piping and wait for it to finish
     fooReadStream.pipe(barWriteStream);
     await new Promise((resolve, reject) => {
@@ -55,14 +54,6 @@
         barWriteStream.on('finish', () => resolve('finish'));
         barWriteStream.on('error', (error) => reject(error));
     });
-=======
-Additionally the following customization steps are optional but recommended:
-
-1. Delete the `docs/` directory. The developer looking for more information should find their way
-   here.
-
-Then just commit those customizations and push the code up to the project repo:
->>>>>>> 9cb0feb6
 
     // Get a listing of the bar disk contents and store it on the foo disk.
     const s3Listing = await bar.list();
@@ -183,19 +174,15 @@
 
 ## TODO
 
-<<<<<<< HEAD
 -   [ ] Tests
 -   [ ] Document the `Disk` API
 -   [ ] Document the `DiskManager` API
 -   [ ] Don't rely on `fs.readdir`'s `withFileTypes` so as to support all node 10 versions
 -   [ ] Write a `MemoryVolumeDisk` driver
 -   [ ] Fix the `MemoryDisk` driver to accept and honor `root` like the `LocalDisk` does.
-=======
-TODO
 
 ## Development
 
 This project is based on the `carimus-node-ts-package-template`. Check out the
 [README and docs there](https://bitbucket.org/Carimus/carimus-node-ts-package-template/src/master/README.md)
-for more up to date information on the development process and tools available.
->>>>>>> 9cb0feb6
+for more up to date information on the development process and tools available.